--- conflicted
+++ resolved
@@ -126,11 +126,6 @@
         await fetchStatus();
       }
     } catch (err: any) {
-<<<<<<< HEAD
-      const errorMessage = err.response?.data?.error || 
-        (Array.isArray(err.response?.data?.details) ? err.response?.data?.details.join(', ') : err.response?.data?.details) || 
-        'Failed to connect to Alpaca';
-=======
       let errorMessage = err.response?.data?.error;
       if (!errorMessage) {
         const details = err.response?.data?.details;
@@ -142,7 +137,6 @@
           errorMessage = 'Failed to connect to Alpaca';
         }
       }
->>>>>>> d4b8e3bc
       setError(errorMessage);
     } finally {
       setConnecting(false);
