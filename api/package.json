{
  "name": "api",
  "version": "1.0.0",
  "main": "index.js",
  "scripts": {
    "test": "jest",
    "test:watch": "jest --watch",
    "test:coverage": "jest --coverage",
    "start": "ts-node server.ts",
    "dev": "ts-node server.ts"
  },
  "keywords": [],
  "author": "",
  "license": "ISC",
  "dependencies": {
    "@types/bcryptjs": "^2.4.6",
    "@types/jsonwebtoken": "^9.0.10",
    "bcryptjs": "^3.0.2",
    "body-parser": "^2.2.0",
    "cors": "^2.8.5",
    "dotenv": "^17.2.3",
    "express": "^5.1.0",
    "jsonwebtoken": "^9.0.2",
<<<<<<< HEAD
    "pg": "^8.16.3",
    "pg-connection-string": "^2.6.4",
=======
    "qrcode": "^1.5.4",
    "sequelize": "^6.37.7",
    "speakeasy": "^2.0.0",
    "sqlite3": "^5.1.7",
>>>>>>> 7c1e7c82
    "yahoo-finance2": "^2.13.3"
  },
  "description": "",
  "devDependencies": {
    "@types/body-parser": "^1.19.6",
    "@types/cors": "^2.8.19",
    "@types/express": "^5.0.3",
    "@types/jest": "^29.5.12",
    "@types/node": "^24.6.2",
<<<<<<< HEAD
    "@types/pg": "^8.15.5",
=======
    "@types/qrcode": "^1.5.5",
    "@types/speakeasy": "^2.0.10",
>>>>>>> 7c1e7c82
    "jest": "^29.7.0",
    "ts-jest": "^29.1.2",
    "ts-node": "^10.9.2",
    "typescript": "^5.9.3"
  }
}<|MERGE_RESOLUTION|>--- conflicted
+++ resolved
@@ -21,15 +21,12 @@
     "dotenv": "^17.2.3",
     "express": "^5.1.0",
     "jsonwebtoken": "^9.0.2",
-<<<<<<< HEAD
     "pg": "^8.16.3",
     "pg-connection-string": "^2.6.4",
-=======
     "qrcode": "^1.5.4",
     "sequelize": "^6.37.7",
     "speakeasy": "^2.0.0",
     "sqlite3": "^5.1.7",
->>>>>>> 7c1e7c82
     "yahoo-finance2": "^2.13.3"
   },
   "description": "",
@@ -39,12 +36,9 @@
     "@types/express": "^5.0.3",
     "@types/jest": "^29.5.12",
     "@types/node": "^24.6.2",
-<<<<<<< HEAD
     "@types/pg": "^8.15.5",
-=======
     "@types/qrcode": "^1.5.5",
     "@types/speakeasy": "^2.0.10",
->>>>>>> 7c1e7c82
     "jest": "^29.7.0",
     "ts-jest": "^29.1.2",
     "ts-node": "^10.9.2",
